--- conflicted
+++ resolved
@@ -1026,16 +1026,8 @@
 			let (loc_x, loc_y) = <(usize, usize)>::from(loc);
 			let cmp = |r: &&Ramp| {
 				let (x, y) = r.top_center().unwrap();
-<<<<<<< HEAD
-				let dx = loc_x.checked_sub(x).unwrap_or_else(|| x - loc_x);
-			    let dy = loc_y.checked_sub(y).unwrap_or_else(|| y - loc_y);
-			    // below causes sc2 to fail
-				// let dx = loc_x.checked_sub(x).unwrap_or(x - loc_x);
-				// let dy = loc_y.checked_sub(y).unwrap_or(y - loc_y);
-=======
 				let dx = loc_x.abs_diff(x);
 				let dy = loc_y.abs_diff(y);
->>>>>>> 2c384d2d
 				dx * dx + dy * dy
 			};
 			ramps
